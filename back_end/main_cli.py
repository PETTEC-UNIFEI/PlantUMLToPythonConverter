--- conflicted
+++ resolved
@@ -1,15 +1,8 @@
 """
-<<<<<<< HEAD
-CLI para rodar o backend do conversor PlantUML para Python e java.
+CLI para rodar o backend do conversor PlantUML para Python, C# e java.
 
 Uso:
-    python back_end/main_cli.py [--input caminho/arquivo.puml] [--output pasta_saida] [--language python|java]
-=======
-CLI para rodar o backend do conversor PlantUML para Python e C#.
-
-Uso:
-    python back_end/main_cli.py [--input caminho/arquivo.puml] [--output pasta_saida] [--language python|csharp]
->>>>>>> 4b58e34c
+    python back_end/main_cli.py [--input caminho/arquivo.puml] [--output pasta_saida] [--language python|java|csharp]
     
     Se não for especificado um arquivo de entrada, será usado o exemplo_diagrama.plantuml
     da pasta data/diagramas.
@@ -50,11 +43,8 @@
 try:
     from back_end.plantuml_parser.parser import PlantUMLParser
     from back_end.python_generator.main_generator import MainCodeGenerator as PythonGenerator
-<<<<<<< HEAD
+    from back_end.csharp_generator.main_generator import MainCodeGenerator as CSharpGenerator
     from back_end.java_generator.main_generator import MainCodeGenerator as JavaGenerator
-=======
-    from back_end.csharp_generator.main_generator import MainCodeGenerator as CSharpGenerator
->>>>>>> 4b58e34c
 except ImportError as e:
     print(f"Erro ao importar módulos: {e}")
     print("Execute: python back_end/main_cli.py")
@@ -63,19 +53,14 @@
 def main():
     # Parser de argumentos com mensagens de ajuda
     parser = argparse.ArgumentParser(
-        description="Conversor PlantUML para Python e C#",
+        description="Conversor PlantUML para Python, Java e C#",
         epilog="Se não for especificado um arquivo de entrada, será usado o exemplo_diagrama.plantuml"
     )
     parser.add_argument('--input', '-i', help='Arquivo PlantUML de entrada')
     parser.add_argument('--output', '-o', default='output_generated_code', help='Diretório de saída')
     parser.add_argument('--diagram-name', default=None, help='Nome do diagrama para a pasta de saída')
-<<<<<<< HEAD
-    parser.add_argument('--language', '-l', choices=['python', 'java'], default='python', 
-                       help='Linguagem de destino (python ou java). Padrão: python')
-=======
-    parser.add_argument('--language', '-l', choices=['python', 'csharp'], default='python', 
-                       help='Linguagem de destino (python ou csharp). Padrão: python')
->>>>>>> 4b58e34c
+    parser.add_argument('--language', '-l', choices=['python', 'csharp', 'java'], default='python', 
+                       help='Linguagem de destino (python, csharp ou java). Padrão: python')
     parser.add_argument('--namespace', '-n', default='GeneratedCode', 
                        help='Namespace base para C# (ignorado para Python). Padrão: GeneratedCode')
     args = parser.parse_args()
@@ -109,30 +94,27 @@
     try:
         with open(args.input, 'r', encoding='utf-8') as f:
             plantuml_code = f.read()
-        print(f"Convertendo {args.input} para {args.language.upper()}...")
+        print(f"Convertendo {args.input} para {args.language.upper()} para {args.language.upper()}...")
         
         # Processamento do diagrama
         parser_backend = PlantUMLParser()
         diagrama = parser_backend.parse(plantuml_code)
-        
         # Escolhe o gerador baseado na linguagem
         if args.language == 'python':
             generator = PythonGenerator(diagrama, args.output, diagram_name=args.diagram_name)
-<<<<<<< HEAD
+        elif args.language == 'csharp':
+            generator = CSharpGenerator(
+                parsed_diagram=diagrama, 
+                output_base_dir=args.output, 
+                diagram_name=args.diagram_name,
+                base_namespace=args.namespace
+            )
         elif args.language == 'java':
             generator = JavaGenerator(
                 parsed_diagram=diagrama, 
                 output_base_dir=args.output, 
                 diagram_name=args.diagram_name,
                 base_package=args.namespace
-=======
-        elif args.language == 'csharp':
-            generator = CSharpGenerator(
-                parsed_diagram=diagrama, 
-                output_base_dir=args.output, 
-                diagram_name=args.diagram_name,
-                base_namespace=args.namespace
->>>>>>> 4b58e34c
             )
         
         arquivos_gerados = generator.generate_files()
